--- conflicted
+++ resolved
@@ -31,36 +31,11 @@
 public interface Configuration extends FileCollection {
 
     /**
-<<<<<<< HEAD
-     * <strong>experimental</strong>
-     * This part of the api will change for sure!
-     * You can use it if you like but this part of the api will change without notice.
-     * <p>
-     *
-     * Returns the version conflict strategy used by this configuration
+     * Returns the resolution strategy used by this configuration
      *
      * @return strategy
      */
-    @Deprecated
-    VersionConflictStrategy getVersionConflictStrategy();
-
-    /**
-     * <strong>experimental</strong>
-     * This part of the api will change for sure!
-     * You can use it if you like but this part of the api will change without notice.
-     * <p>
-=======
->>>>>>> 914f964b
-     * Returns the resolution strategy used by this configuration
-     *
-     * @return strategy
-     */
-<<<<<<< HEAD
-    @Deprecated
-    ResolutionStrategy getResolution();
-=======
     ResolutionStrategy getResolutionStrategy();
->>>>>>> 914f964b
 
     /**
      * The states a configuration can be into. A configuration is only mutable as long as it is
